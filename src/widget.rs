--- conflicted
+++ resolved
@@ -3,23 +3,14 @@
 use crate::ratatui::text::{Span, Text};
 use crate::ratatui::widgets::{Paragraph, Widget};
 use crate::textarea::TextArea;
-<<<<<<< HEAD
-use crate::util::num_digits;
+use crate::util::{line_rows, num_digits};
 #[cfg(feature = "ratatui")]
 use ratatui::text::Line;
+use ratatui::widgets::Wrap;
 use std::cmp;
 use std::sync::atomic::{AtomicU64, Ordering};
 #[cfg(feature = "tuirs")]
 use tui::text::Spans as Line;
-=======
-use crate::util::{line_rows, num_digits};
-use std::cmp;
-use std::sync::atomic::{AtomicU64, Ordering};
-use tui::buffer::Buffer;
-use tui::layout::Rect;
-use tui::text::Text;
-use tui::widgets::{Paragraph, Widget, Wrap};
->>>>>>> f488234c
 
 // &mut 'a (u16, u16, u16, u16) is not available since `render` method takes immutable reference of TextArea
 // instance. In the case, the TextArea instance cannot be accessed from any other objects since it is mutablly
@@ -146,17 +137,24 @@
             area
         };
 
-<<<<<<< HEAD
         let (top_row, top_col) = self.viewport.scroll_top();
-        let top_row = self.scroll_top_row(top_row, height);
-        let top_col = self.scroll_top_col(top_col, width);
-
-        let (text, style) = if !self.placeholder.is_empty() && self.is_empty() {
-            (self.placeholder_widget(), self.placeholder_style)
+        let mut top_row = self.scroll_top_row(top_row, height);
+        let mut top_col = self.scroll_top_col(top_col, width);
+
+        let cursor = self.cursor();
+        let wrap = self.get_wrap();
+        if wrap {
+            let wrapped_rows =
+                wrapped_rows(&self.lines(), width, self.line_number_style().is_some());
+            top_row = next_scroll_row_wrapped(top_row, cursor.0 as u16, height, &wrapped_rows);
+            // Column for scoll should never change with wrapping (no horiz scroll)
+            // FIXME: Edge case where line can't fit in screen and overflows?
         } else {
-            (self.text_widget(top_row as _, height as _), self.style())
-        };
-=======
+            top_row = next_scroll_top(top_row, cursor.0 as u16, height);
+            top_col = next_scroll_top(top_col, cursor.1 as u16, width);
+        }
+        let (top_row, top_col) = (top_row, top_col);
+
         // Transform lines into array of row count for each line
         fn wrapped_rows(lines: &[String], wrap_width: u16, has_lnum: bool) -> Vec<u16> {
             let num_lines = lines.len();
@@ -166,18 +164,11 @@
                 .collect()
         }
 
-        // Move scroll top if cursor moves outside of viewport
-        // Cursor position is relative to text lines, not viewport.
-        fn next_scroll_top(prev_top: u16, cursor: u16, length: u16) -> u16 {
-            if cursor < prev_top {
-                cursor
-            } else if prev_top + length <= cursor {
-                cursor + 1 - length
-            } else {
-                prev_top
-            }
-        }
-
+        let (text, style) = if !self.placeholder.is_empty() && self.is_empty() {
+            (self.placeholder_widget(), self.placeholder_style)
+        } else {
+            (self.text_widget(top_row as _, height as _), self.style())
+        };
         fn next_scroll_row_wrapped(
             prev_top_row: u16,
             cursor_row: u16,
@@ -222,29 +213,15 @@
             };
         }
 
-        let cursor = self.0.cursor();
-        let (mut top_row, mut top_col) = self.0.viewport.scroll_top();
-        let wrap = self.0.get_wrap();
-        if wrap {
-            let wrapped_rows =
-                wrapped_rows(&self.0.lines(), width, self.0.line_number_style().is_some());
-            top_row = next_scroll_row_wrapped(top_row, cursor.0 as u16, height, &wrapped_rows);
-            // Column for scoll should never change with wrapping (no horiz scroll)
-            // FIXME: Edge case where line can't fit in screen and overflows?
-        } else {
-            top_row = next_scroll_top(top_row, cursor.0 as u16, height);
-            top_col = next_scroll_top(top_col, cursor.1 as u16, width);
-        }
-        let (top_row, top_col) = (top_row, top_col);
->>>>>>> f488234c
-
         // To get fine control over the text color and the surrrounding block they have to be rendered separately
         // see https://github.com/ratatui/ratatui/issues/144
         let mut text_area = area;
         let mut inner = Paragraph::new(text)
-<<<<<<< HEAD
             .style(style)
             .alignment(self.alignment());
+        if wrap {
+            inner = inner.wrap(Wrap { trim: false });
+        }
         if let Some(b) = self.block() {
             text_area = b.inner(area);
             // ratatui does not need `clone()` call because `Block` implements `WidgetRef` and `&T` implements `Widget`
@@ -252,15 +229,6 @@
             #[cfg(feature = "tuirs")]
             let b = b.clone();
             b.render(area, buf)
-=======
-            .style(self.0.style())
-            .alignment(self.0.alignment());
-        if wrap {
-            inner = inner.wrap(Wrap { trim: false });
-        }
-        if let Some(b) = self.0.block() {
-            inner = inner.block(b.clone());
->>>>>>> f488234c
         }
         if top_col != 0 {
             inner = inner.scroll((0, top_col));
