--- conflicted
+++ resolved
@@ -7,7 +7,6 @@
     f64::log10(i as f64) as u8 + 1
 }
 
-<<<<<<< HEAD
 #[derive(Debug, Clone)]
 pub struct Pos {
     pub row: usize,
@@ -18,7 +17,9 @@
 impl Pos {
     pub fn new(row: usize, col: usize, offset: usize) -> Self {
         Self { row, col, offset }
-=======
+    }
+}
+
 /// Calculate number of rows for a wrapped line
 pub fn line_rows(line: &String, wrap_width: u16, has_lnum: bool, num_lines: usize) -> u16 {
     let lnum_span_len = if has_lnum {
@@ -216,6 +217,5 @@
             100,
             4,
         )
->>>>>>> f488234c
     }
 }